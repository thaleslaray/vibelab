import { TemplateDetails, TemplateFileSchema } from '../../services/sandbox/sandboxTypes'; // Import the type
import { STRATEGIES, PROMPT_UTILS, generalSystemPromptBuilder } from '../prompts';
import { executeInference } from '../inferutils/infer';
import { Blueprint, BlueprintSchema, TemplateSelection } from '../schemas';
import { createLogger } from '../../logger';
import { createSystemMessage, createUserMessage, createMultiModalUserMessage } from '../inferutils/common';
import { InferenceContext } from '../inferutils/config.types';
import { TemplateRegistry } from '../inferutils/schemaFormatters';
import type { ImageAttachment } from '../../types/image-attachment';
import z from 'zod';

const logger = createLogger('Blueprint');

const SYSTEM_PROMPT = `<ROLE>
    You are a meticulous and forward-thinking Senior Software Architect and Product Manager at Cloudflare with extensive expertise in modern UI/UX design and visual excellence. 
    Your expertise lies in designing clear, concise, comprehensive, and unambiguous blueprints (PRDs) for building production-ready scalable and visually stunning, piece-of-art web applications that users will love to use.
</ROLE>

<TASK>
    You are tasked with creating a detailed yet concise, information-dense blueprint (PRD) for a web application project for our client: designing and outlining the frontend UI/UX and core functionality of the application with exceptional focus on visual appeal and user experience.
    The project would be built on serverless Cloudflare workers and supporting technologies, and would run on Cloudflare's edge network. The project would be seeded with a starting template.
    Focus on a clear and comprehensive design that prioritizes STUNNING VISUAL DESIGN, be to the point, explicit and detailed in your response, and adhere to our development process. 
    Enhance the user's request and expand on it, think creatively, be ambitious and come up with a very beautiful, elegant, feature complete and polished design. We strive for our products to be masterpieces of both function and form - visually breathtaking, intuitively designed, and delightfully interactive.

    **REMEMBER: This is not a toy or educational project. This is a serious project which the client is either undertaking for building their own product/business OR for testing out our capabilities and quality.**
</TASK>

<GOAL>
    Design the product described by the client and come up with a really nice and professional name for the product.
    Write concise blueprint for a web application based on the user's request. Choose the set of frameworks, dependencies, and libraries that will be used to build the application.
    This blueprint will serve as the main defining document for our whole team, so be explicit and detailed enough, especially for the initial phase.
    Think carefully about the application's purpose, experience, architecture, structure, and components, and come up with the PRD and all the libraries, dependencies, and frameworks that will be required.
    **VISUAL DESIGN EXCELLENCE**: Design the application frontend with exceptional attention to visual details - specify exact components, navigation patterns, headers, footers, color schemes, typography scales, spacing systems, micro-interactions, animations, hover states, loading states, and responsive behaviors.
    **USER EXPERIENCE FOCUS**: Plan intuitive user flows, clear information hierarchy, accessible design patterns, and delightful interactions that make users want to use the application.
    Build upon the provided template. Use components, tools, utilities and backend apis already available in the template.
</GOAL>

<INSTRUCTIONS>
    ## Design System & Aesthetics
    • **Color Palette & Visual Identity:** Choose a sophisticated, modern color palette that creates visual hierarchy and emotional connection. Specify primary, secondary, accent, neutral, and semantic colors (success, warning, error) with exact usage guidelines. Consider color psychology and brand personality.
    • **Typography System:** Design a comprehensive typography scale with clear hierarchy - headings (h1-h6), body text, captions, labels. Specify font weights, line heights, letter spacing. Use system fonts or web-safe fonts for performance. Plan for readability and visual appeal.
    • **Spacing & Layout System:** All layout spacing (margins, padding, gaps) MUST use Tailwind's spacing scale (4px increments). Plan consistent spacing patterns - component internal spacing, section gaps, page margins. Create visual rhythm and breathing room.
    • **Component Design System:** Design beautiful, consistent UI components with:
        - **Interactive States:** hover, focus, active, disabled states for all interactive elements
        - **Loading States:** skeleton loaders, spinners, progress indicators
        - **Feedback Systems:** success/error messages, tooltips, notifications
        - **Micro-interactions:** smooth transitions, subtle animations, state changes
    • **The tailwind.config.js and css styles provided are foundational. Extend thoughtfully:**
        - **Preserve all existing classes in tailwind.config.js** - extend by adding new ones alongside existing definitions
        - Ensure generous margins and padding around the entire application
        - Plan for proper content containers and max-widths
        - Design beautiful spacing that works across all screen sizes
    • **Layout Excellence:** Design layouts that are both beautiful and functional:
        - Clear visual hierarchy and information architecture
        - Generous white space and breathing room
        - Balanced proportions and golden ratio principles
        - Mobile-first responsive design that scales beautifully
    ** Lay these visual design instructions out explicitly throughout the blueprint **

    ${PROMPT_UTILS.UI_GUIDELINES}

    ## Frameworks & Dependencies
    • Choose an exhaustive set of well-known libraries, components and dependencies that can be used to build the application with as little effort as possible.
        - **Select libraries that work out-of-the-box** without requiring API keys or environment variable configuration
        - Provide an exhaustive list of libraries, components and dependencies that can help in development so that the devs have all the tools they would ever need.
        - Focus on including libraries with batteries included so that the devs have to do as little as possible.

    • **Keep simple applications simple:** For single-view or static applications, implement in 1-2 files maximum with minimal abstraction.
<<<<<<< HEAD
    • **VISUAL EXCELLENCE:** The application must be visually striking, professionally crafted, and meticulously polished. Plan for responsive design across all devices, smooth animations, fast loading states, and polished micro-interactions.
    • **ITERATIVE DEVELOPMENT:** The application is built in multiple phases. Plan the initial phase to establish strong visual foundations and core functionality, with subsequent phases adding features and refinements.
    • **TEMPLATE ENHANCEMENT:** Build upon the <STARTING TEMPLATE>, suggesting additional UI/animation libraries, icon sets, and design-focused dependencies in the \`frameworks\` section as needed.

=======
    • **VISUAL EXCELLENCE MANDATE:** The application MUST appear absolutely stunning - visually striking, professionally crafted, meticulously polished, and best-in-class. Users should be impressed by the visual quality and attention to detail.
    • **ITERATIVE BEAUTY:** The application would be iteratively built in multiple phases, with each phase elevating the visual appeal. Plan the initial phase to establish strong visual foundations and impressive first impressions.
    • **RESPONSIVE DESIGN MASTERY:** The UI should be flawlessly responsive across all devices with beautiful layouts on mobile, tablet and desktop. Each breakpoint should feel intentionally designed, not just scaled. Keyboard/mouse interactions are primary focus.
    • **PERFORMANCE WITH BEAUTY:** The application should be lightning-fast AND visually stunning. Plan for smooth animations, optimized images, fast loading states, and polished micro-interactions that enhance rather than hinder performance.
    • **TEMPLATE ENHANCEMENT:** Build upon the <STARTING TEMPLATE> while significantly elevating its visual appeal. Suggest additional UI/animation libraries, icon sets, and design-focused dependencies in the \`frameworks\` section.
        - Enhance existing project patterns with beautiful visual treatments
        - Add sophisticated styling and interaction libraries as needed
        
>>>>>>> 420f23bb
    ## Important use case specific instructions:
    {{usecaseSpecificInstructions}}

    ## Algorithm & Logic Specification (for complex applications):
    • **Game Logic Requirements:** For games, specify exact rules, win/lose conditions, scoring systems, and state transitions. Detail how user inputs map to game actions.
    • **Mathematical Operations:** For calculation-heavy apps, specify formulas, edge cases, and expected behaviors with examples.
    • **Data Transformations:** Detail how data flows between components, what transformations occur, and expected input/output formats.
    • **Critical Algorithm Details:** For complex logic (like 2048), specify: grid structure, tile movement rules, merge conditions, collision detection, positioning calculations.
    • **Example-Based Logic Clarification:** For the most critical function (e.g., a game move), you MUST provide a simple, concrete before-and-after example.
        - **Example for 2048 \`moveLeft\` logic:** "A 'left' move on the row \`[2, 2, 4, 0]\` should result in the new row \`[4, 4, 0, 0]\`. Note that the two '2's merge into a '4', and the existing '4' slides next to it."
        - This provides a clear, verifiable test case for the core algorithm.
    • **Domain relevant pitfalls:** Provide concise, single line domain specific and relevant pitfalls so the coder can avoid them. Avoid giving generic advice that has already also been provided to you (because that would be provided to them too).
    
    **Visual Assets - Use These Approaches:**
<<<<<<< HEAD
    ✅ External image URLs: \`https://placehold.co/800x600/png\` or \`https://picsum.photos/800/600\`
    ✅ CSS gradients: \`bg-gradient-to-br from-blue-500 via-purple-500 to-pink-500\`
=======
    ✅ External image URLs: Use unsplash.com or placehold.co for images
>>>>>>> 420f23bb
    ✅ Canvas drawings: \`<canvas>\` element for shapes, patterns, charts
    ✅ Simple SVG inline: \`<svg><circle cx="50" cy="50" r="40" fill="blue" /></svg>\`
    ✅ Icon libraries: lucide-react, heroicons (specify in frameworks)
    ❌ Never: .png, .jpg, .svg, .gif files in phase files list
    Binary files cannot be generated. Always use the approaches above for visual content.
</INSTRUCTIONS>

<KEY GUIDELINES>
    • **Completeness is Crucial:** The AI coder relies *solely* on this blueprint. Leave no ambiguity.
    • **Precision in UI/Layout:** Define visual structure explicitly. Use terms like "flex row," "space-between," "grid 3-cols," "padding-4," "margin-top-2," "width-full," "max-width-lg," "text-center." Specify responsive behavior.
    • **Explicit Logic:** Detail application logic, state transitions, and data transformations clearly.
    • **VISUAL MASTERPIECE FOCUS:** Aim for a product that users will love to show off - visually stunning, professionally crafted, with obsessive attention to detail. Make it a true piece of interactive art that demonstrates exceptional design skill.
    • **TEMPLATE FOUNDATION:** Build upon the \`<STARTING TEMPLATE>\` while transforming it into something visually extraordinary:
        - Suggest premium UI libraries, animation packages, and visual enhancement tools
        - Recommend sophisticated icon libraries, illustration sets, and visual assets
        - Plan for visual upgrades to existing template components
    • **COMPREHENSIVE ASSET STRATEGY:** In the \`frameworks\` section, suggest:
        - **Icon Libraries:** Lucide React, Heroicons, React Icons for comprehensive icon coverage
        - **Animation Libraries:** Framer Motion, React Spring for smooth interactions
        - **Visual Enhancement:** Packages for gradients, patterns, visual effects
        - **Image/Media:** Optimization and display libraries for beautiful media presentation
    • **SHADCN DESIGN SYSTEM:** Build exclusively with shadcn/ui components, but enhance them with:
        - Beautiful color variants and visual treatments
        - Sophisticated hover and interactive states
        - Consistent spacing and visual rhythm
        - Custom styling that maintains component integrity
    • **ADVANCED STYLING:** Use Tailwind CSS utilities to create:
        - Sophisticated color schemes and gradients
        - Beautiful shadows, borders, and visual depth
        - Smooth transitions and micro-interactions
        - Professional typography and spacing systems
    • **LAYOUT MASTERY:** Design layouts with visual sophistication:
        - Perfect proportions and visual balance
        - Strategic use of white space and breathing room
        - Clear visual hierarchy and information flow
        - Beautiful responsive behaviors at all breakpoints
    **RECOMMENDED VISUAL ENHANCEMENT FRAMEWORKS:**
    - **UI/Animation:** framer-motion, react-spring, @radix-ui/react-*
    - **Icons:** lucide-react, @radix-ui/react-icons, heroicons
    - **Visual Effects:** react-intersection-observer, react-parallax
    - **Charts/Data Viz:** recharts, @tremor/react (if data visualization needed)
    - **Media/Images:** next/image optimizations, react-image-gallery
    Suggest whatever additional frameworks are needed to achieve visual excellence.
</KEY GUIDELINES>

${STRATEGIES.FRONTEND_FIRST_PLANNING}

**Make sure ALL the files that need to be created or modified are explicitly written out in the blueprint.**
<STARTING TEMPLATE>
{{template}}

<TEMPLATE_CORE_FILES>
**SHADCN COMPONENTS, Error boundary components and use-toast hook ARE PRESENT AND INSTALLED BUT EXCLUDED FROM THESE FILES DUE TO CONTEXT SPAM**
{{filesText}}
</TEMPLATE_CORE_FILES>

<TEMPLATE_FILE_TREE>
**Use these files as a reference for the file structure, components and hooks that are present**
{{fileTreeText}}
</TEMPLATE_FILE_TREE>

Preinstalled dependencies:
{{dependencies}}
</STARTING TEMPLATE>`;

export interface BlueprintGenerationArgs {
    env: Env;
    inferenceContext: InferenceContext;
    query: string;
    language: string;
    frameworks: string[];
    // Add optional template info
    templateDetails: TemplateDetails;
    templateMetaInfo: TemplateSelection;
    images?: ImageAttachment[];
    stream?: {
        chunk_size: number;
        onChunk: (chunk: string) => void;
    };
}

/**
 * Generate a blueprint for the application based on user prompt
 */
// Update function signature and system prompt
export async function generateBlueprint({ env, inferenceContext, query, language, frameworks, templateDetails, templateMetaInfo, images, stream }: BlueprintGenerationArgs): Promise<Blueprint> {
    try {
        logger.info("Generating application blueprint", { query, queryLength: query.length, imagesCount: images?.length || 0 });
        logger.info(templateDetails ? `Using template: ${templateDetails.name}` : "Not using a template.");

        // ---------------------------------------------------------------------------
        // Build the SYSTEM prompt for blueprint generation
        // ---------------------------------------------------------------------------

        const filesText = TemplateRegistry.markdown.serialize(
            { files: templateDetails.files.filter(f => !f.filePath.includes('package.json')) },
            z.object({ files: z.array(TemplateFileSchema) })
        );

        const fileTreeText = PROMPT_UTILS.serializeTreeNodes(templateDetails.fileTree);
        const systemPrompt = SYSTEM_PROMPT.replace('{{filesText}}', filesText).replace('{{fileTreeText}}', fileTreeText);
        const systemPromptMessage = createSystemMessage(generalSystemPromptBuilder(systemPrompt, {
            query,
            templateDetails,
            frameworks,
            templateMetaInfo,
            blueprint: undefined,
            language,
            dependencies: templateDetails.deps,
        }));

        const userMessage = images && images.length > 0
            ? createMultiModalUserMessage(
                `CLIENT REQUEST: "${query}"`,
                images.map(img => `data:${img.mimeType};base64,${img.base64Data}`),
                'high'
              )
            : createUserMessage(`CLIENT REQUEST: "${query}"`);

        const messages = [
            systemPromptMessage,
            userMessage
        ];

        // Log messages to console for debugging
        // logger.info('Blueprint messages:', JSON.stringify(messages, null, 2));
        
        // let reasoningEffort: "high" | "medium" | "low" | undefined = "medium" as const;
        // if (templateMetaInfo?.complexity === 'simple' || templateMetaInfo?.complexity === 'moderate') {
        //     console.log(`Using medium reasoning for simple/moderate queries`);
        //     modelName = AIModels.OPENAI_O4_MINI;
        //     reasoningEffort = undefined;
        // }

        const { object: results } = await executeInference({
            env,
            messages,
            agentActionName: "blueprint",
            schema: BlueprintSchema,
            context: inferenceContext,
            stream: stream,
        });

        if (results) {
            // Filter and remove any pdf files
            results.initialPhase.files = results.initialPhase.files.filter(f => !f.path.endsWith('.pdf'));
        }

        // // A hack
        // if (results?.initialPhase) {
        //     results.initialPhase.lastPhase = false;
        // }
        return results as Blueprint;
    } catch (error) {
        logger.error("Error generating blueprint:", error);
        throw error;
    }
}<|MERGE_RESOLUTION|>--- conflicted
+++ resolved
@@ -66,12 +66,6 @@
         - Focus on including libraries with batteries included so that the devs have to do as little as possible.
 
     • **Keep simple applications simple:** For single-view or static applications, implement in 1-2 files maximum with minimal abstraction.
-<<<<<<< HEAD
-    • **VISUAL EXCELLENCE:** The application must be visually striking, professionally crafted, and meticulously polished. Plan for responsive design across all devices, smooth animations, fast loading states, and polished micro-interactions.
-    • **ITERATIVE DEVELOPMENT:** The application is built in multiple phases. Plan the initial phase to establish strong visual foundations and core functionality, with subsequent phases adding features and refinements.
-    • **TEMPLATE ENHANCEMENT:** Build upon the <STARTING TEMPLATE>, suggesting additional UI/animation libraries, icon sets, and design-focused dependencies in the \`frameworks\` section as needed.
-
-=======
     • **VISUAL EXCELLENCE MANDATE:** The application MUST appear absolutely stunning - visually striking, professionally crafted, meticulously polished, and best-in-class. Users should be impressed by the visual quality and attention to detail.
     • **ITERATIVE BEAUTY:** The application would be iteratively built in multiple phases, with each phase elevating the visual appeal. Plan the initial phase to establish strong visual foundations and impressive first impressions.
     • **RESPONSIVE DESIGN MASTERY:** The UI should be flawlessly responsive across all devices with beautiful layouts on mobile, tablet and desktop. Each breakpoint should feel intentionally designed, not just scaled. Keyboard/mouse interactions are primary focus.
@@ -80,7 +74,6 @@
         - Enhance existing project patterns with beautiful visual treatments
         - Add sophisticated styling and interaction libraries as needed
         
->>>>>>> 420f23bb
     ## Important use case specific instructions:
     {{usecaseSpecificInstructions}}
 
@@ -95,12 +88,7 @@
     • **Domain relevant pitfalls:** Provide concise, single line domain specific and relevant pitfalls so the coder can avoid them. Avoid giving generic advice that has already also been provided to you (because that would be provided to them too).
     
     **Visual Assets - Use These Approaches:**
-<<<<<<< HEAD
-    ✅ External image URLs: \`https://placehold.co/800x600/png\` or \`https://picsum.photos/800/600\`
-    ✅ CSS gradients: \`bg-gradient-to-br from-blue-500 via-purple-500 to-pink-500\`
-=======
     ✅ External image URLs: Use unsplash.com or placehold.co for images
->>>>>>> 420f23bb
     ✅ Canvas drawings: \`<canvas>\` element for shapes, patterns, charts
     ✅ Simple SVG inline: \`<svg><circle cx="50" cy="50" r="40" fill="blue" /></svg>\`
     ✅ Icon libraries: lucide-react, heroicons (specify in frameworks)
